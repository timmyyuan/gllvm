//
// OCCAM
//
// Copyright (c) 2017, SRI International
//
//  All rights reserved.
//
// Redistribution and use in source and binary forms, with or without
// modification, are permitted provided that the following conditions are met:
//
// * Redistributions of source code must retain the above copyright notice, this
//   list of conditions and the following disclaimer.
//
// * Redistributions in binary form must reproduce the above copyright notice,
//   this list of conditions and the following disclaimer in the documentation
//   and/or other materials provided with the distribution.
//
// * Neither the name of SRI International nor the names of its contributors may
//   be used to endorse or promote products derived from this software without
//   specific prior written permission.
//
// THIS SOFTWARE IS PROVIDED BY THE COPYRIGHT HOLDERS AND CONTRIBUTORS "AS IS"
// AND ANY EXPRESS OR IMPLIED WARRANTIES, INCLUDING, BUT NOT LIMITED TO, THE
// IMPLIED WARRANTIES OF MERCHANTABILITY AND FITNESS FOR A PARTICULAR PURPOSE ARE
// DISCLAIMED. IN NO EVENT SHALL THE COPYRIGHT HOLDER OR CONTRIBUTORS BE LIABLE
// FOR ANY DIRECT, INDIRECT, INCIDENTAL, SPECIAL, EXEMPLARY, OR CONSEQUENTIAL
// DAMAGES (INCLUDING, BUT NOT LIMITED TO, PROCUREMENT OF SUBSTITUTE GOODS OR
// SERVICES; LOSS OF USE, DATA, OR PROFITS; OR BUSINESS INTERRUPTION) HOWEVER
// CAUSED AND ON ANY THEORY OF LIABILITY, WHETHER IN CONTRACT, STRICT LIABILITY,
// OR TORT (INCLUDING NEGLIGENCE OR OTHERWISE) ARISING IN ANY WAY OUT OF THE USE
// OF THIS SOFTWARE, EVEN IF ADVISED OF THE POSSIBILITY OF SUCH DAMAGE.
//

package shared

import (
	"bytes"
	"debug/elf"
	"debug/macho"
	"flag"
	"io/ioutil"
	"os"
	"os/exec"
	"path"
	"path/filepath"
	"runtime"
	"sort"
	"strconv"
	"strings"
)

type extractionArgs struct {
	Verbose             bool // inform the user of what is going on
	WriteManifest       bool // write a manifest of bitcode files used
	SortBitcodeFiles    bool // sort the arguments to linking and archiving (debugging too)
	BuildBitcodeModule  bool // buld an archive rather than a module
	KeepTemp            bool // keep temporary linking folder
	LinkArgSize         int  // maximum size of a llvm-link command line
	InputType           int
	ObjectTypeInArchive int // Type of file that can be put into an archive
	InputFile           string
	OutputFile          string
	LinkerName          string
	LlvmArchiverName    string
	ArchiverName        string
	ArArgs              []string
	Extractor           func(string) []string
}

//Extract extracts the LLVM bitcode according to the arguments it is passed.
func Extract(args []string) {
	ea := parseSwitches()

	// Set arguments according to runtime OS
	switch platform := runtime.GOOS; platform {
	case osFREEBSD, osLINUX:
		ea.Extractor = extractSectionUnix
		if ea.Verbose {
			ea.ArArgs = append(ea.ArArgs, "xv")
		} else {
			ea.ArArgs = append(ea.ArArgs, "x")
		}
		ea.ObjectTypeInArchive = fileTypeELFOBJECT
	case osDARWIN:
		ea.Extractor = extractSectionDarwin
		ea.ArArgs = append(ea.ArArgs, "-x")
		if ea.Verbose {
			ea.ArArgs = append(ea.ArArgs, "-v")
		}
		ea.ObjectTypeInArchive = fileTypeMACHOBJECT
	default:
		LogFatal("Unsupported platform: %s.", platform)
	}

	// Create output filename if not given
	if ea.OutputFile == "" {
		if ea.InputType == fileTypeARCHIVE || ea.InputType == fileTypeTHINARCHIVE {
			var ext string
			if ea.BuildBitcodeModule {
				ext = ".a.bc"
			} else {
				ext = ".bca"
			}
			ea.OutputFile = strings.TrimSuffix(ea.InputFile, ".a") + ext
		} else {
			ea.OutputFile = ea.InputFile + ".bc"
		}
	}

	switch ea.InputType {
	case fileTypeELFEXECUTABLE,
		fileTypeELFSHARED,
		fileTypeELFOBJECT,
		fileTypeMACHEXECUTABLE,
		fileTypeMACHSHARED,
		fileTypeMACHOBJECT:
		handleExecutable(ea)
	case fileTypeARCHIVE:
		handleArchive(ea)
	case fileTypeTHINARCHIVE:
		handleThinArchive(ea)
	default:
		LogFatal("Incorrect input file type %v.", ea.InputType)
	}

}

func resolveTool(defaultPath string, envPath string, usrPath string) (path string) {
	if usrPath != "" {
		path = usrPath
	} else {
		if LLVMToolChainBinDir != "" {
			if envPath != "" {
				path = filepath.Join(LLVMToolChainBinDir, envPath)
			} else {
				path = filepath.Join(LLVMToolChainBinDir, defaultPath)
			}
		} else {
			if envPath != "" {
				path = envPath
			} else {
				path = defaultPath
			}
		}
	}
	LogDebug("defaultPath = %s", defaultPath)
	LogDebug("envPath = %s", envPath)
	LogDebug("usrPath = %s", usrPath)
	LogDebug("path = %s", path)
	return
}

func parseSwitches() (ea extractionArgs) {
	ea = extractionArgs{
<<<<<<< HEAD
		LinkerName:   "llvm-link",
		LlvmArchiverName: "llvm-ar",
		ArchiverName: "ar",
=======
		LinkerName:       "llvm-link",
		LlvmArchiverName: "llvm-ar",
		ArchiverName:     "ar",
>>>>>>> a8305d00
	}

	verbosePtr := flag.Bool("v", false, "verbose mode")

	writeManifestPtr := flag.Bool("m", false, "write the manifest")

	sortBitcodeFilesPtr := flag.Bool("s", false, "sort the bitcode files")

	buildBitcodeModule := flag.Bool("b", false, "build a bitcode module")

	outputFilePtr := flag.String("o", "", "the output file")

	llvmArchiverNamePtr := flag.String("a", "", "the llvm archiver (i.e. llvm-ar)")

	archiverNamePtr := flag.String("r", "", "the system archiver (i.e. ar)")

	linkerNamePtr := flag.String("l", "", "the llvm linker (i.e. llvm-link)")

	linkArgSizePtr := flag.Int("n", 0, "maximum llvm-link command line size (in bytes)")

	keepTempPtr := flag.Bool("t", false, "keep temporary linking folder")

	flag.Parse()

	ea.Verbose = *verbosePtr
	ea.WriteManifest = *writeManifestPtr
	ea.SortBitcodeFiles = *sortBitcodeFilesPtr
	ea.BuildBitcodeModule = *buildBitcodeModule
	ea.LinkArgSize = *linkArgSizePtr
	ea.KeepTemp = *keepTempPtr
	
	if len(*archiverNamePtr) > 0 {
		ea.ArchiverName = *archiverNamePtr
	}

<<<<<<< HEAD
=======
	if len(*archiverNamePtr) > 0 {
		ea.ArchiverName = *archiverNamePtr
	}

>>>>>>> a8305d00
	ea.LlvmArchiverName = resolveTool(ea.LlvmArchiverName, LLVMARName, *llvmArchiverNamePtr)

	ea.LinkerName = resolveTool(ea.LinkerName, LLVMLINKName, *linkerNamePtr)

	ea.OutputFile = *outputFilePtr

	inputFiles := flag.Args()

	LogInfo("ea.Verbose: %v\n", ea.Verbose)
	LogInfo("ea.WriteManifest: %v\n", ea.WriteManifest)
	LogInfo("ea.BuildBitcodeModule: %v\n", ea.BuildBitcodeModule)
	LogInfo("ea.LlvmArchiverName: %v\n", ea.LlvmArchiverName)
	LogInfo("ea.LinkerName: %v\n", ea.LinkerName)
	LogInfo("ea.OutputFile: %v\n", ea.OutputFile)

	if len(inputFiles) != 1 {
		LogFatal("Can currently only deal with exactly one input file, sorry. You gave me %v\n.", len(inputFiles))
	}

	ea.InputFile = inputFiles[0]

	LogInfo("ea.InputFile: %v\n", ea.InputFile)

	if _, err := os.Stat(ea.InputFile); os.IsNotExist(err) {
		LogFatal("The input file %s  does not exist.", ea.InputFile)
	}
	realPath, err := filepath.EvalSymlinks(ea.InputFile)
	if err != nil {
		LogFatal("There was an error getting the real path of %s.", ea.InputFile)
	}
	ea.InputFile = realPath
	ea.InputType = getFileType(realPath)

	LogInfo("ea.InputFile real path: %v\n", ea.InputFile)
	LogInfo("ea.LinkArgSize %d", ea.LinkArgSize)
	LogInfo("ea.KeepTemp %v", ea.KeepTemp)
	return
}

func handleExecutable(ea extractionArgs) {
	artifactPaths := ea.Extractor(ea.InputFile)

	if len(artifactPaths) < 20 {
		// naert: to avoid saturating the log when dealing with big file lists
		LogInfo("handleExecutable: artifactPaths = %v\n", artifactPaths)
	}

	if len(artifactPaths) == 0 {
		return
	}
	filesToLink := make([]string, len(artifactPaths))
	for i, artPath := range artifactPaths {
		filesToLink[i] = resolveBitcodePath(artPath)
	}

	// Sort the bitcode files
	if ea.SortBitcodeFiles {
		LogWarning("Sorting bitcode files.")
		sort.Strings(filesToLink)
		sort.Strings(artifactPaths)
	}

	// Write manifest
	if ea.WriteManifest {
		writeManifest(ea, filesToLink, artifactPaths)
	}

	linkBitcodeFiles(ea, filesToLink)
}

func handleThinArchive(ea extractionArgs) {
	// List bitcode files to link
	var artifactFiles []string

	var objectFiles []string
	var bcFiles []string

	objectFiles = listArchiveFiles(ea, ea.InputFile)

	LogInfo("handleThinArchive: extractionArgs = %v\nobjectFiles = %v\n", ea, objectFiles)

	for index, obj := range objectFiles {
		LogInfo("obj = '%v'\n", obj)
		if len(obj) > 0 {
			artifacts := ea.Extractor(obj)
			LogInfo("\t%v\n", artifacts)
			artifactFiles = append(artifactFiles, artifacts...)
			for _, bc := range artifacts {
				bcPath := resolveBitcodePath(bc)
				if bcPath != "" {
					bcFiles = append(bcFiles, bcPath)
				}
			}
		} else {
			LogDebug("\tskipping empty entry at index %v\n", index)
		}
	}

	LogInfo("bcFiles: %v\n", bcFiles)
	LogInfo("len(bcFiles) = %v\n", len(bcFiles))

	if len(bcFiles) > 0 {

		// Sort the bitcode files
		if ea.SortBitcodeFiles {
			LogWarning("Sorting bitcode files.")
			sort.Strings(bcFiles)
			sort.Strings(artifactFiles)
		}

		// Build archive
		if ea.BuildBitcodeModule {
			linkBitcodeFiles(ea, bcFiles)
		} else {
			archiveBcFiles(ea, bcFiles)
		}

		// Write manifest
		if ea.WriteManifest {
			writeManifest(ea, bcFiles, artifactFiles)
		}
	} else {
		LogError("No bitcode files found\n")
	}

}

func listArchiveFiles(ea extractionArgs, inputFile string) (contents []string) {
	var arArgs []string
	arArgs = append(arArgs, "-t")
	arArgs = append(arArgs, inputFile)
	output, err := runCmd(ea.ArchiverName, arArgs)
	if err != nil {
		LogWarning("ar command: %v %v", ea.ArchiverName, arArgs)
		LogFatal("Failed to extract contents from archive %s because: %v.\n", inputFile, err)
	}
	contents = strings.Split(output, "\n")
	return
}

func extractFile(ea extractionArgs, archive string, filename string, instance int) bool {
	var arArgs []string
	if runtime.GOOS != osDARWIN {
		arArgs = append(arArgs, "xN")
		arArgs = append(arArgs, strconv.Itoa(instance))
	} else {
		if instance > 1 {
			LogWarning("Cannot extract instance %v of %v from archive %s for instance > 1.\n", instance, filename, archive)
			return false
		}
		arArgs = append(arArgs, "x")
	}
	arArgs = append(arArgs, archive)
	arArgs = append(arArgs, filename)
	_, err := runCmd(ea.ArchiverName, arArgs)
	if err != nil {
		LogWarning("The archiver %v failed to extract instance %v of %v from archive %s because: %v.\n", ea.ArchiverName, instance, filename, archive, err)
		return false
	}
	return true
}

func fetchTOC(ea extractionArgs, inputFile string) map[string]int {
	toc := make(map[string]int)

	contents := listArchiveFiles(ea, inputFile)

	for _, item := range contents {
		//iam: this is a hack to make get-bc work on libcurl.a
		if item != "" && !strings.HasPrefix(item, "__.SYMDEF") {
			toc[item]++
		}
	}
	return toc
}

//handleArchive processes a archive, and creates either a bitcode archive, or a module, depending on the flags used.
//
//    Archives are strange beasts. handleArchive processes the archive by:
//
//      1. first creating a table of contents of the archive, which maps file names (in the archive) to the number of
//    times a file with that name is stored in the archive.
//
//      2. for each OCCURRENCE of a file (name and count) it extracts the section from the object file, and adds the
//    bitcode paths to the bitcode list.
//
//      3. it then either links all these bitcode files together using llvm-link,  or else is creates a bitcode
//    archive using llvm-ar
//
//iam: 5/1/2018
func handleArchive(ea extractionArgs) {
	// List bitcode files to link
	var bcFiles []string
	var artifactFiles []string

	inputFile, _ := filepath.Abs(ea.InputFile)

	LogInfo("handleArchive: extractionArgs = %v\n", ea)

	// Create tmp dir
	tmpDirName, err := ioutil.TempDir("", "gllvm")
	if err != nil {
		LogFatal("The temporary directory in which to extract object files could not be created.")
	}
	defer CheckDefer(func() error { return os.RemoveAll(tmpDirName) })

	homeDir, err := os.Getwd()
	if err != nil {
		LogFatal("Could not ascertain our whereabouts: %v", err)
	}

	err = os.Chdir(tmpDirName)
	if err != nil {
		LogFatal("Could not cd to %v because: %v", tmpDirName, err)
	}

	//1. fetch the Table of Contents
	toc := fetchTOC(ea, inputFile)

	LogDebug("Table of Contents of %v:\n%v\n", inputFile, toc)

	for obj, instance := range toc {
		for i := 1; i <= instance; i++ {

			if obj != "" && extractFile(ea, inputFile, obj, i) {

				artifacts := ea.Extractor(obj)
				LogInfo("\t%v\n", artifacts)
				artifactFiles = append(artifactFiles, artifacts...)
				for _, bc := range artifacts {
					bcPath := resolveBitcodePath(bc)
					if bcPath != "" {
						bcFiles = append(bcFiles, bcPath)
					}
				}
			}
		}
	}

	err = os.Chdir(homeDir)
	if err != nil {
		LogFatal("Could not cd to %v because: %v", homeDir, err)
	}

	LogDebug("handleArchive: walked %v\nartifactFiles:\n%v\nbcFiles:\n%v\n", tmpDirName, artifactFiles, bcFiles)

	if len(bcFiles) > 0 {

		// Sort the bitcode files
		if ea.SortBitcodeFiles {
			LogWarning("Sorting bitcode files.")
			sort.Strings(bcFiles)
			sort.Strings(artifactFiles)
		}

		// Build archive
		if ea.BuildBitcodeModule {
			linkBitcodeFiles(ea, bcFiles)
		} else {
			archiveBcFiles(ea, bcFiles)
		}

		// Write manifest
		if ea.WriteManifest {
			writeManifest(ea, bcFiles, artifactFiles)
		}
	} else {
		LogError("No bitcode files found\n")
	}
}

func archiveBcFiles(ea extractionArgs, bcFiles []string) {
	// We do not want full paths in the archive, so we need to chdir into each
	// bitcode's folder. Handle this by calling llvm-ar once for all bitcode
	// files in the same directory
	dirToBcMap := make(map[string][]string)
	for _, bcFile := range bcFiles {
		dirName, baseName := path.Split(bcFile)
		dirToBcMap[dirName] = append(dirToBcMap[dirName], baseName)
	}

	// Call llvm-ar from each directory
	absOutputFile, _ := filepath.Abs(ea.OutputFile)
	for dir, bcFilesInDir := range dirToBcMap {
		var args []string
		args = append(args, "rs", absOutputFile)
		args = append(args, bcFilesInDir...)
		success, err := execCmd(ea.LlvmArchiverName, args, dir)
		LogInfo("ea.LlvmArchiverName = %s, args = %v, dir = %s\n", ea.LlvmArchiverName, args, dir)
		if !success {
			LogFatal("There was an error creating the bitcode archive: %v.\n", err)
		}
	}
	informUser("Built bitcode archive: %s.\n", ea.OutputFile)
}

func getsize(stringslice []string) (totalLength int) {
	totalLength = 0
	for _, s := range stringslice {
		totalLength += len(s)
	}
	return totalLength
}

func formatStdOut(stdout bytes.Buffer, usefulIndex int) string {
	infoArr := strings.Split(stdout.String(), "\n")[usefulIndex]
	ret := strings.Fields(infoArr)
	return ret[0]
}

func fetchArgMax(ea extractionArgs) (argMax int) {
	if ea.LinkArgSize == 0 {
		getArgMax := exec.Command("getconf", "ARG_MAX")
		var argMaxStr bytes.Buffer
		getArgMax.Stdout = &argMaxStr
		err := getArgMax.Run()
		if err != nil {
			LogError("getconf ARG_MAX failed with %s\n", err)
		}
		argMax, err = strconv.Atoi(formatStdOut(argMaxStr, 0))
		if err != nil {
			LogError("string conversion for argMax failed with %s\n", err)
		}
		argMax = int(0.9 * float32(argMax)) // keeping a comfort margin
	} else {
		argMax = ea.LinkArgSize
	}
	LogInfo("argMax = %v\n", argMax)
	return
}

func linkBitcodeFilesIncrementally(ea extractionArgs, filesToLink []string, argMax int, linkArgs []string) {
	var tmpFileList []string
	// Create tmp dir
	tmpDirName, err := ioutil.TempDir(".", "glinking")
	if err != nil {
		LogFatal("The temporary directory in which to put temporary linking files could not be created.")
	}
	if !ea.KeepTemp { // delete temporary folder after used unless told otherwise
		LogInfo("Temporary folder will be deleted")
		defer CheckDefer(func() error { return os.RemoveAll(tmpDirName) })
	} else {
		LogInfo("Keeping the temporary folder")
	}

	tmpFile, err := ioutil.TempFile(tmpDirName, "tmp")
	if err != nil {
		LogFatal("The temporary linking file could not be created.")
	}
	tmpFileList = append(tmpFileList, tmpFile.Name())
	linkArgs = append(linkArgs, "-o", tmpFile.Name())

	LogInfo("llvm-link argument size : %d", getsize(filesToLink))
	for _, file := range filesToLink {
		linkArgs = append(linkArgs, file)
		if getsize(linkArgs) > argMax {
			LogInfo("Linking command size exceeding system capacity : splitting the command")
			var success bool
			success, err = execCmd(ea.LinkerName, linkArgs, "")
			if !success || err != nil {
				LogFatal("There was an error linking input files into %s because %v, on file %s.\n", ea.OutputFile, err, file)
			}
			linkArgs = nil

			if ea.Verbose {
				linkArgs = append(linkArgs, "-v")
			}
			tmpFile, err = ioutil.TempFile(tmpDirName, "tmp")
			if err != nil {
				LogFatal("Could not generate a temp file in %s because %v.\n", tmpDirName, err)
			}
			tmpFileList = append(tmpFileList, tmpFile.Name())
			linkArgs = append(linkArgs, "-o", tmpFile.Name())
		}

	}
	success, err := execCmd(ea.LinkerName, linkArgs, "")
	if !success {
		LogFatal("There was an error linking input files into %s because %v.\n", tmpFile.Name(), err)
	}
	linkArgs = nil
	if ea.Verbose {
		linkArgs = append(linkArgs, "-v")
	}
	linkArgs = append(linkArgs, tmpFileList...)

	linkArgs = append(linkArgs, "-o", ea.OutputFile)

	success, err = execCmd(ea.LinkerName, linkArgs, "")
	if !success {
		LogFatal("There was an error linking input files into %s because %v.\n", ea.OutputFile, err)
	}
	LogInfo("Bitcode file extracted to: %s, from files %v \n", ea.OutputFile, tmpFileList)
}

func linkBitcodeFiles(ea extractionArgs, filesToLink []string) {
	var linkArgs []string
	// Extracting the command line max size from the environment if it is not specified
	argMax := fetchArgMax(ea)
	if ea.Verbose {
		linkArgs = append(linkArgs, "-v")
	}
	if getsize(filesToLink) > argMax { //command line size too large for the OS (necessitated by chromium)
		linkBitcodeFilesIncrementally(ea, filesToLink, argMax, linkArgs)
	} else {
		linkArgs = append(linkArgs, "-o", ea.OutputFile)
		linkArgs = append(linkArgs, filesToLink...)
		success, err := execCmd(ea.LinkerName, linkArgs, "")
		if !success {
			LogFatal("There was an error linking input files into %s because %v.\n", ea.OutputFile, err)
		}
		informUser("Bitcode file extracted to: %s.\n", ea.OutputFile)
	}
}

func extractSectionDarwin(inputFile string) (contents []string) {
	machoFile, err := macho.Open(inputFile)
	if err != nil {
		LogFatal("Mach-O file %s could not be read.", inputFile)
	}
	section := machoFile.Section(DarwinSectionName)
	if section == nil {
		LogWarning("The %s section of %s is missing!\n", DarwinSectionName, inputFile)
		return
	}
	sectionContents, errContents := section.Data()
	if errContents != nil {
		LogWarning("Error reading the %s section of Mach-O file %s.", DarwinSectionName, inputFile)
	}
	contents = strings.Split(strings.TrimSuffix(string(sectionContents), "\n"), "\n")
	return
}

func extractSectionUnix(inputFile string) (contents []string) {
	elfFile, err := elf.Open(inputFile)
	if err != nil {
		LogFatal("ELF file %s could not be read.", inputFile)
		return
	}
	section := elfFile.Section(ELFSectionName)
	if section == nil {
		LogWarning("Error reading the %s section of ELF file %s.", ELFSectionName, inputFile)
		return
	}
	sectionContents, errContents := section.Data()
	if errContents != nil {
		LogWarning("Error reading the %s section of ELF file %s.", ELFSectionName, inputFile)
		return
	}
	contents = strings.Split(strings.TrimSuffix(string(sectionContents), "\n"), "\n")
	return
}

// Return the actual path to the bitcode file, or an empty string if it does not exist
func resolveBitcodePath(bcPath string) string {
	if _, err := os.Stat(bcPath); os.IsNotExist(err) {
		// If the bitcode file does not exist, try to find it in the store
		if LLVMBitcodeStorePath != "" {
			// Compute absolute path hash
			absBcPath, _ := filepath.Abs(bcPath)
			storeBcPath := path.Join(LLVMBitcodeStorePath, getHashedPath(absBcPath))
			if _, err := os.Stat(storeBcPath); os.IsNotExist(err) {
				return ""
			}
			return storeBcPath
		}
		LogWarning("Failed to find the file %v\n", bcPath)
		return ""
	}
	return bcPath
}

func writeManifest(ea extractionArgs, bcFiles []string, artifactFiles []string) {
	manifestFilename := ea.OutputFile + ".llvm.manifest"
	//only go into the gory details if we have a store around.
	if LLVMBitcodeStorePath != "" {
		section1 := "Physical location of extracted files:\n" + strings.Join(bcFiles, "\n") + "\n\n"
		section2 := "Build-time location of extracted files:\n" + strings.Join(artifactFiles, "\n")
		contents := []byte(section1 + section2)
		if err := ioutil.WriteFile(manifestFilename, contents, 0644); err != nil {
			LogFatal("There was an error while writing the manifest file: ", err)
		}
	} else {
		contents := []byte("\n" + strings.Join(bcFiles, "\n") + "\n")
		if err := ioutil.WriteFile(manifestFilename, contents, 0644); err != nil {
			LogFatal("There was an error while writing the manifest file: ", err)
		}
	}
	informUser("Manifest file written to %s.\n", manifestFilename)
}<|MERGE_RESOLUTION|>--- conflicted
+++ resolved
@@ -152,15 +152,9 @@
 
 func parseSwitches() (ea extractionArgs) {
 	ea = extractionArgs{
-<<<<<<< HEAD
 		LinkerName:   "llvm-link",
 		LlvmArchiverName: "llvm-ar",
 		ArchiverName: "ar",
-=======
-		LinkerName:       "llvm-link",
-		LlvmArchiverName: "llvm-ar",
-		ArchiverName:     "ar",
->>>>>>> a8305d00
 	}
 
 	verbosePtr := flag.Bool("v", false, "verbose mode")
@@ -196,13 +190,10 @@
 		ea.ArchiverName = *archiverNamePtr
 	}
 
-<<<<<<< HEAD
-=======
 	if len(*archiverNamePtr) > 0 {
 		ea.ArchiverName = *archiverNamePtr
 	}
 
->>>>>>> a8305d00
 	ea.LlvmArchiverName = resolveTool(ea.LlvmArchiverName, LLVMARName, *llvmArchiverNamePtr)
 
 	ea.LinkerName = resolveTool(ea.LinkerName, LLVMLINKName, *linkerNamePtr)
